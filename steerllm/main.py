--- conflicted
+++ resolved
@@ -21,7 +21,6 @@
 import shutil
 from transformers import AutoTokenizer,AutoModelForCausalLM
 from sklearn.linear_model import LogisticRegression
-from sklearn.tree import DecisionTreeClassifier
 from sklearn.ensemble import RandomForestClassifier
 from sklearn.svm import SVC
 from sklearn.neighbors import KNeighborsClassifier
@@ -30,7 +29,6 @@
 from sklearn.model_selection import train_test_split
 import plotly.graph_objects as go
 import plotly.io as pio
-
 
 
 from sklearn.random_projection import johnson_lindenstrauss_min_dim
@@ -322,7 +320,6 @@
     copy_prompts_to_output(prompts_dict, cfg.prompts_sheet, experiment_base_dir)
 
 
-<<<<<<< HEAD
 def classifier_battery(embedded_data_dict, labels, prompts, metrics_dir) -> None:
 
     # Define classifiers
@@ -425,12 +422,8 @@
         metrics_df.to_csv(metrics_dir + "/metrics_"+ name +'.csv', index=False)
 
 
-@hydra.main(version_base=None, config_path=".", config_name="config")
-def main(cfg: DictConfig) -> None:  
-=======
 def load_model(cfg):
 
->>>>>>> b30e262e
     if not cfg.use_gpu:
         os.environ["CUDA_VISIBLE_DEVICES"] = ""
 
@@ -447,21 +440,6 @@
                                                                    hf_model=hf_model)
     return model
 
-<<<<<<< HEAD
-    # Load the inputs (prompts)
-    prompts_sheet = cfg.prompts_sheet
-    prompts_dict = csv_to_dictionary(prompts_sheet)
-
-    # Create output directories
-    experiment_base_dir, images_dir, metrics_dir = create_output_directories()
-
-    # Copy the config.yaml file to the output directory
-    # Why? So we can see what the configuration was for a given run.
-    # config.yaml will change from run to run, so we want to save it for each run.
-    with open(os.path.join(experiment_base_dir, "config.yaml"), "w") as f:
-        OmegaConf.save(cfg, f)
-=======
->>>>>>> b30e262e
 
 def copy_prompts_to_output(prompts_dict, prompts_sheet, experiment_base_dir):
     # Copy the specific prompts being used from inputs to outputs.
@@ -475,9 +453,6 @@
     prompts_df = pd.DataFrame(prompts_dict)
     prompts_df.to_csv(prompts_output_path)
 
-<<<<<<< HEAD
-    activations_cache = populate_data(prompts_dict)
-=======
     
 
 @hydra.main(version_base=None, config_path=".", config_name="config")
@@ -490,7 +465,7 @@
     prompts_dict =  csv_to_dictionary(cfg.prompts_sheet)
 
     # Create output directories
-    experiment_base_dir, images_dir = create_output_directories()
+    experiment_base_dir, images_dir, metrics_dir = create_output_directories()
 
     # Copy the config.yaml file to the output directory and the prompts
     # Why? So we can see what the configuration was for a given run.
@@ -498,7 +473,6 @@
     write_experiment_parameters(cfg, prompts_dict, experiment_base_dir)
 
     activations_cache  = populate_data(prompts_dict)
->>>>>>> b30e262e
 
     # Can use pudb as interactive commandline debugger
     # import pudb; pu.db
@@ -513,14 +487,9 @@
     
     add_numpy_hidden_states(activations_cache)
     
-<<<<<<< HEAD
     # Get various representations for each layer
     tsne_embedded_data_dict, labels, prompts = tsne_plot(activations_cache, images_dir)
     pca_plot(activations_cache, images_dir)
-=======
-    # tsne_plot(activations_cache, images_dir)
-    # pca_plot(activations_cache, images_dir)
->>>>>>> b30e262e
     raster_plot(activations_cache, images_dir)
     random_projections_plot(activations_cache, images_dir)
     feature_agglomeration(activations_cache, images_dir)

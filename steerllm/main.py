# Imports
import os
from omegaconf import DictConfig, OmegaConf
import hydra
import pickle

from data_handler import DataHandler
from data_analyser import DataAnalyzer
from model_handler import ModelHandler
from steering_handler import SteeringHandler

from sklearn.manifold import TSNE
from sklearn.decomposition import PCA
from sklearn.cluster import FeatureAgglomeration

import logging

# May need to install tkinter if not included
import matplotlib
matplotlib.use('TkAgg')



# Constants - things we don't want/need to configure in config.yaml
SRC_PATH = os.path.dirname(__file__)
DATA_PATH = os.path.join(SRC_PATH, "..", "data")
OUTPUT_PICKLE = os.path.join(DATA_PATH, "outputs", "activations_cache.pkl")
SEED = 42

 

@hydra.main(version_base=None, config_path=".", config_name="config_updated.yaml")
def main(cfg: DictConfig) -> None:  
    
    logging.info("Creating model handler to load the model")

    # Instantiting the model handler will load the model
    model_handler = ModelHandler(cfg)



    logging.info("Processing data")

    # Create a data handler
    data_handler = DataHandler(DATA_PATH)

    # Load the inputs (prompts)
    prompts_dict = data_handler.csv_to_dictionary(cfg.prompts_sheet)

    # Create output directories
    experiment_base_dir, images_dir, metrics_dir = data_handler.create_output_directories()

    # Copy the config.yaml file to the output directory and the prompts
    # Why? So we can see what the configuration was for a given run for experiment logging.
    # config.yaml will change from run to run, so we want to save it for each run.
    data_handler.write_experiment_parameters(cfg, prompts_dict, experiment_base_dir)

    # Convert data into Activation objects
    activations_cache = data_handler.populate_data(prompts_dict)



    logging.info("Getting activations")
    
    # Creates objects for steering and data analysis
    steering_handler = SteeringHandler(cfg, model_handler, data_handler)
    data_analyzer = DataAnalyzer(images_dir, metrics_dir, SEED)
    rep_reader = None
    
    # Steering
    if cfg.steering.load:
        assert cfg.steering.file != ""
        full_path = os.path.join(DATA_PATH, cfg.steering.file)
        with open(full_path, 'rb') as f:
            # Load the object from the file
            rep_reader = pickle.load(f)

        # TODO: Add way to compute_activations to steering_handler
        # steering_handler.compute_activations(activations_cache)
        logging.info("Right now, we can only compute activations with non-steered model")

    # else:
    model_handler.compute_activations(activations_cache)

    if cfg.steering.write:
        # Steering
        logging.info("Running steering")
        hidden_layers = model_handler.get_hidden_layers()
        concept_H_tests, concept_rep_readers = steering_handler.compute_directions(prompts_dict, rep_token=-1)
        # Add function to data_handler
            
        data_analyzer.repreading_accuracy_plot(hidden_layers, concept_H_tests, concept_rep_readers)
        for concept, rep_reader in concept_rep_readers.items():
            # TODO Replace PCA with variable for method of generating steering vector
            # TODO: Right now this pickle is a giant file. Fix
            filename = os.path.join(experiment_base_dir, f"{cfg.model_name}_{concept}_PCA_rep_reader.pkl")
            with open(filename, 'wb') as f:
                pickle.dump(rep_reader, f)

    if cfg.evaluate_completion:
        assert cfg.steering.file != ""
        assert rep_reader is not None
        logging.info("Runing Control Pipeline")
        # TODO: Make input correspond to what we want to generate for
        base_continuation, control_continuation = steering_handler.control(rep_reader, input=activations_cache[0].prompt, layer_id=None)
        logging.info("Base Continuation")
        logging.info(base_continuation)
        logging.info("")
        logging.info("Control Continuation")
        logging.info(control_continuation)


    # Activations cache takes up a lot of space, only write if user sets
    # parameter

    if cfg.write_cache:
        logging.info("Saving activations")
        model_handler.write_activations_cache(activations_cache, experiment_base_dir)

<<<<<<< HEAD
    logging.info("Running dimensionality reduction related analysis and classification on the reduced data")

    # TODO: 
    # Would be good if our code could just take any valid
    # dimensionality reduction method from scikit-learn.
    # Also to just be able to read this from the config file.
    dimensionality_reduction_map = {
        'pca': PCA,
        'tsne': TSNE,
        'feature_agglomeration': FeatureAgglomeration,
        # Add more mappings as needed
    }


    classifier_methods = OmegaConf.to_container(cfg.classifiers.methods, resolve=True)

    # See if the dimensionality reduction representations can be used to classify the ethical area
    # Why are we actually doing this? Hypothesis - better seperation of ethical areas
    # Leads to better steering vectors. This actually needs to be tested.
    for method_name, method_config in cfg.dim_red.methods.items():
        if method_name in dimensionality_reduction_map:
            # Prepare kwargs by converting OmegaConf to a native Python dict
            kwargs = OmegaConf.to_container(method_config, resolve=True)
            dr_class = dimensionality_reduction_map[method_name]
            dr_instance = dr_class(**kwargs)
            embedded_data_dict, labels, prompts = data_analyzer.plot_embeddings(activations_cache, dr_instance)
            # Now X_transformed can be used for further analysis or classification
            data_analyzer.classifier_battery(classifier_methods, embedded_data_dict, labels, prompts, dr_instance, 0.2)
        else:
            logging.warning(f"Warning: {method_name} is not a valid dimension reduction method or is not configured.")

    logging.info("Running other dimensionality reduction related analysis")

    for method_name in cfg.other_dim_red_analyses.methods:
        if hasattr(data_analyzer, method_name):
            getattr(data_analyzer, method_name)(activations_cache)
        else:
            print(f"Warning: Method {method_name} not found in DataAnalyzer.")

    logging.info("Running further analysis not based on dimensionality reduction")

    for method_name in cfg.non_dimensionality_reduction.methods:
        if hasattr(data_analyzer, method_name):
            getattr(data_analyzer, method_name)(activations_cache)
        else:
            print(f"Warning: Method {method_name} not found in DataAnalyzer.")


    
    # Activations cache takes up a lot of space, only write if user sets
    # parameter
    if cfg.write_cache:
        logging.info("Writing cache")
        model_handler.write_activations_cache(activations_cache, experiment_base_dir)
=======
        print("type(activations_cache)", type(activations_cache))
        print("len(activations_cache): ", len(activations_cache))
        print("type(activations_cache[0])", type(activations_cache[0]))
        # print("activation_cache[0]: ", activations_cache[0])
        print("Prompt:", activations_cache[0].prompt)
        print("Ethical Area:", activations_cache[0].ethical_area)
        print("Positive:", activations_cache[0].positive)
        print("Raw Activations:", activations_cache[0].raw_activations)
        print("Raw Activations:", type(activations_cache[0].raw_activations))
        print("Hidden States:", type(activations_cache[0].hidden_states))
        print("Hidden States:", len(activations_cache[0].hidden_states))
        print("Hidden States:", type(activations_cache[0].hidden_states[0]))
        print("Hidden States:", len(activations_cache[0].hidden_states[0]))


    # tsne_model = TSNE(n_components=2, random_state=42)
    # tsne_embedded_data_dict, tsne_labels, tsne_prompts = data_analyzer.plot_embeddings(activations_cache, tsne_model)
    # pca_model = PCA(n_components=2, random_state=42)
    # pca_embedded_data_dict, pca_labels, pca_prompts = data_analyzer.plot_embeddings(activations_cache, pca_model)
    # fa_model = FeatureAgglomeration(n_clusters=2)
    # fa_embedded_data_dict, fa_labels, fa_prompts = data_analyzer.plot_embeddings(activations_cache, fa_model)

    # # ToDo: 
    # # Would be good if our code could just take any valid
    # # dimensionality reduction method from sci-kit learn.
    # dimensionality_reduction_map = {
    #     'pca': PCA,
    #     'tsne': TSNE,
    #     'feature_agglomeration': FeatureAgglomeration,
    #     # Add more mappings as needed
    # }



    # # # Mapping of method names to their corresponding classes
    # # # This assumes we have these classes imported correctly
    # # # at the top of our file
    # # dimensionality_reduction_map = {
    # #     'pca': PCA,
    # #     'tsne': TSNE,
    # #     'feature_agglomeration': FeatureAgglomeration
    # # }

    # # results = {}
    # # dim_red_methods = cfg.dim_red.methods

    # # # Iterate through each dim red method and its configuration
    # # for method_name, method_config in dim_red_methods.items():
    # #     DimRedClass = dimensionality_reduction_map.get(method_name.lower())
        
    # #     if not DimRedClass:
    # #         print(f"{method_name} not found.")
    # #         continue
        
    # #     # Instantiate the model with parameters unpacked from method_config
    # #     model = DimRedClass(**method_config)
        
    # #     # Call the data_analyzer.plot_embeddings method with the model
    # #     embedded_data_dict, labels, prompts = data_analyzer.plot_embeddings(activations_cache, model)
        
    # #     # Store results
    # #     results[method_name] = {
    # #         'embedded_data_dict': embedded_data_dict,
    # #         'labels': labels,
    # #         'prompts': prompts
    # #     }
    


    # classifier_methods = OmegaConf.to_container(cfg.classifiers.methods, resolve=True)

    # # See if the dimensionality reduction representations can be used to classify the ethical area
    # # Why are we actually doing this? Hypothesis - better seperation of ethical areas
    # # Leads to better steering vectors. This actually needs to be tested.
    # for method_name, method_config in cfg.dim_red.methods.items():
    #     if method_name in dimensionality_reduction_map:
    #         # Prepare kwargs by converting OmegaConf to a native Python dict
    #         kwargs = OmegaConf.to_container(method_config, resolve=True)
    #         dr_class = dimensionality_reduction_map[method_name]
    #         dr_instance = dr_class(**kwargs)
    #         embedded_data_dict, labels, prompts = data_analyzer.plot_embeddings(activations_cache, dr_instance)
    #         # Now X_transformed can be used for further analysis or classification
    #         data_analyzer.classifier_battery(classifier_methods, embedded_data_dict, labels, prompts, dr_instance, 0.2)
    #     else:
    #         logging.warning(f"Warning: {method_name} is not a valid dimension reduction method or is not configured.")

    # # Other dimensionality reduction related analysis
    # logging.info("Running other dimensionality reduction related analysis")

    # for method_name in cfg.other_dim_red_analyses.methods:
    #     if hasattr(data_analyzer, method_name):
    #         getattr(data_analyzer, method_name)(activations_cache)
    #     else:
    #         print(f"Warning: Method {method_name} not found in DataAnalyzer.")

    # # Further analysis not based on dimensionality reduction
    # logging.info("Running further analysis not based on dimensionality reduction")

    # for method_name in cfg.non_dimensionality_reduction.methods:
    #     if hasattr(data_analyzer, method_name):
    #         getattr(data_analyzer, method_name)(activations_cache)
    #     else:
    #         print(f"Warning: Method {method_name} not found in DataAnalyzer.")


    # if cfg.enable_steering:
    #     # Steering
    #     logging.info("Running steering")
    #     steering_handler = SteeringHandler(cfg, model_handler, data_handler)
    #     hidden_layers = model_handler.get_hidden_layers()
    #     concept_H_tests, concept_rep_readers = steering_handler.compute_directions(prompts_dict, rep_token=-1)
    #     data_analyzer.repreading_accuracy_plot(hidden_layers, concept_H_tests, concept_rep_readers)

>>>>>>> 2fd54e5c



if __name__ == "__main__":
    # Run with:
    # >>> python3 main.py prompts_sheet="../data/inputs/prompts_honesty_integrity_compassion.xlsx" model_name="meta-llama/Llama-2-7b-hf"
    main()
<|MERGE_RESOLUTION|>--- conflicted
+++ resolved
@@ -110,14 +110,8 @@
         logging.info(control_continuation)
 
 
-    # Activations cache takes up a lot of space, only write if user sets
-    # parameter
 
-    if cfg.write_cache:
-        logging.info("Saving activations")
-        model_handler.write_activations_cache(activations_cache, experiment_base_dir)
 
-<<<<<<< HEAD
     logging.info("Running dimensionality reduction related analysis and classification on the reduced data")
 
     # TODO: 
@@ -134,116 +128,6 @@
 
     classifier_methods = OmegaConf.to_container(cfg.classifiers.methods, resolve=True)
 
-    # See if the dimensionality reduction representations can be used to classify the ethical area
-    # Why are we actually doing this? Hypothesis - better seperation of ethical areas
-    # Leads to better steering vectors. This actually needs to be tested.
-    for method_name, method_config in cfg.dim_red.methods.items():
-        if method_name in dimensionality_reduction_map:
-            # Prepare kwargs by converting OmegaConf to a native Python dict
-            kwargs = OmegaConf.to_container(method_config, resolve=True)
-            dr_class = dimensionality_reduction_map[method_name]
-            dr_instance = dr_class(**kwargs)
-            embedded_data_dict, labels, prompts = data_analyzer.plot_embeddings(activations_cache, dr_instance)
-            # Now X_transformed can be used for further analysis or classification
-            data_analyzer.classifier_battery(classifier_methods, embedded_data_dict, labels, prompts, dr_instance, 0.2)
-        else:
-            logging.warning(f"Warning: {method_name} is not a valid dimension reduction method or is not configured.")
-
-    logging.info("Running other dimensionality reduction related analysis")
-
-    for method_name in cfg.other_dim_red_analyses.methods:
-        if hasattr(data_analyzer, method_name):
-            getattr(data_analyzer, method_name)(activations_cache)
-        else:
-            print(f"Warning: Method {method_name} not found in DataAnalyzer.")
-
-    logging.info("Running further analysis not based on dimensionality reduction")
-
-    for method_name in cfg.non_dimensionality_reduction.methods:
-        if hasattr(data_analyzer, method_name):
-            getattr(data_analyzer, method_name)(activations_cache)
-        else:
-            print(f"Warning: Method {method_name} not found in DataAnalyzer.")
-
-
-    
-    # Activations cache takes up a lot of space, only write if user sets
-    # parameter
-    if cfg.write_cache:
-        logging.info("Writing cache")
-        model_handler.write_activations_cache(activations_cache, experiment_base_dir)
-=======
-        print("type(activations_cache)", type(activations_cache))
-        print("len(activations_cache): ", len(activations_cache))
-        print("type(activations_cache[0])", type(activations_cache[0]))
-        # print("activation_cache[0]: ", activations_cache[0])
-        print("Prompt:", activations_cache[0].prompt)
-        print("Ethical Area:", activations_cache[0].ethical_area)
-        print("Positive:", activations_cache[0].positive)
-        print("Raw Activations:", activations_cache[0].raw_activations)
-        print("Raw Activations:", type(activations_cache[0].raw_activations))
-        print("Hidden States:", type(activations_cache[0].hidden_states))
-        print("Hidden States:", len(activations_cache[0].hidden_states))
-        print("Hidden States:", type(activations_cache[0].hidden_states[0]))
-        print("Hidden States:", len(activations_cache[0].hidden_states[0]))
-
-
-    # tsne_model = TSNE(n_components=2, random_state=42)
-    # tsne_embedded_data_dict, tsne_labels, tsne_prompts = data_analyzer.plot_embeddings(activations_cache, tsne_model)
-    # pca_model = PCA(n_components=2, random_state=42)
-    # pca_embedded_data_dict, pca_labels, pca_prompts = data_analyzer.plot_embeddings(activations_cache, pca_model)
-    # fa_model = FeatureAgglomeration(n_clusters=2)
-    # fa_embedded_data_dict, fa_labels, fa_prompts = data_analyzer.plot_embeddings(activations_cache, fa_model)
-
-    # # ToDo: 
-    # # Would be good if our code could just take any valid
-    # # dimensionality reduction method from sci-kit learn.
-    # dimensionality_reduction_map = {
-    #     'pca': PCA,
-    #     'tsne': TSNE,
-    #     'feature_agglomeration': FeatureAgglomeration,
-    #     # Add more mappings as needed
-    # }
-
-
-
-    # # # Mapping of method names to their corresponding classes
-    # # # This assumes we have these classes imported correctly
-    # # # at the top of our file
-    # # dimensionality_reduction_map = {
-    # #     'pca': PCA,
-    # #     'tsne': TSNE,
-    # #     'feature_agglomeration': FeatureAgglomeration
-    # # }
-
-    # # results = {}
-    # # dim_red_methods = cfg.dim_red.methods
-
-    # # # Iterate through each dim red method and its configuration
-    # # for method_name, method_config in dim_red_methods.items():
-    # #     DimRedClass = dimensionality_reduction_map.get(method_name.lower())
-        
-    # #     if not DimRedClass:
-    # #         print(f"{method_name} not found.")
-    # #         continue
-        
-    # #     # Instantiate the model with parameters unpacked from method_config
-    # #     model = DimRedClass(**method_config)
-        
-    # #     # Call the data_analyzer.plot_embeddings method with the model
-    # #     embedded_data_dict, labels, prompts = data_analyzer.plot_embeddings(activations_cache, model)
-        
-    # #     # Store results
-    # #     results[method_name] = {
-    # #         'embedded_data_dict': embedded_data_dict,
-    # #         'labels': labels,
-    # #         'prompts': prompts
-    # #     }
-    
-
-
-    # classifier_methods = OmegaConf.to_container(cfg.classifiers.methods, resolve=True)
-
     # # See if the dimensionality reduction representations can be used to classify the ethical area
     # # Why are we actually doing this? Hypothesis - better seperation of ethical areas
     # # Leads to better steering vectors. This actually needs to be tested.
@@ -259,8 +143,7 @@
     #     else:
     #         logging.warning(f"Warning: {method_name} is not a valid dimension reduction method or is not configured.")
 
-    # # Other dimensionality reduction related analysis
-    # logging.info("Running other dimensionality reduction related analysis")
+    logging.info("Running other dimensionality reduction related analysis")
 
     # for method_name in cfg.other_dim_red_analyses.methods:
     #     if hasattr(data_analyzer, method_name):
@@ -268,8 +151,7 @@
     #     else:
     #         print(f"Warning: Method {method_name} not found in DataAnalyzer.")
 
-    # # Further analysis not based on dimensionality reduction
-    # logging.info("Running further analysis not based on dimensionality reduction")
+    logging.info("Running further analysis not based on dimensionality reduction")
 
     # for method_name in cfg.non_dimensionality_reduction.methods:
     #     if hasattr(data_analyzer, method_name):
@@ -278,15 +160,12 @@
     #         print(f"Warning: Method {method_name} not found in DataAnalyzer.")
 
 
-    # if cfg.enable_steering:
-    #     # Steering
-    #     logging.info("Running steering")
-    #     steering_handler = SteeringHandler(cfg, model_handler, data_handler)
-    #     hidden_layers = model_handler.get_hidden_layers()
-    #     concept_H_tests, concept_rep_readers = steering_handler.compute_directions(prompts_dict, rep_token=-1)
-    #     data_analyzer.repreading_accuracy_plot(hidden_layers, concept_H_tests, concept_rep_readers)
-
->>>>>>> 2fd54e5c
+    
+    # Activations cache takes up a lot of space, only write if user sets
+    # parameter
+    if cfg.write_cache:
+        logging.info("Writing cache")
+        model_handler.write_activations_cache(activations_cache, experiment_base_dir)
 
 
 
